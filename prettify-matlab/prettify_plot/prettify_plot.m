--- conflicted
+++ resolved
@@ -230,19 +230,12 @@
         set(currAx, 'LineWidth', options.TickWidth); % Make tick marks and axis lines thicker.
 
         %set(currAx, 'Grid', options.AxisGrid)
-<<<<<<< HEAD
-        if strcmp(options.AxisAspectRatio, 'keep') == 0 && sum(strcmp(options.XLimits, {'rows', 'cols' 'all'})) == 0 && sum(strcmp(options.YLimits, {'rows', 'cols' 'all'})) == 0
-            axis(currAx, options.AxisAspectRatio)
-        end
-        if strcmp(options.AxisTightness, 'keep') == 0 && sum(strcmp(options.XLimits, {'rows', 'cols' 'all'})) == 0 && sum(strcmp(options.YLimits, {'rows', 'cols' 'all'})) == 0
-=======
         if strcmp(options.AxisAspectRatio, 'keep') == 0 && ...
                 ((sum(strcmp(options.XLimits, {'rows', 'cols' 'all'})) == 0 && sum(strcmp(options.YLimits, {'rows', 'cols' 'all'})) == 0) && ~isnumeric(options.XLimits))
             axis(currAx, options.AxisAspectRatio)
         end
         if strcmp(options.AxisTightness, 'keep') == 0 &&...
                 ((sum(strcmp(options.XLimits, {'rows', 'cols' 'all'})) == 0 && sum(strcmp(options.YLimits, {'rows', 'cols' 'all'})) == 0) && ~isnumeric(options.XLimits))
->>>>>>> d073537e
             axis(currAx, options.AxisTightness)
         end
 
