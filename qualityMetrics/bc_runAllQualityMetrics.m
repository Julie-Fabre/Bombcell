--- conflicted
+++ resolved
@@ -99,18 +99,7 @@
 qMetric = struct;
 maxChannels = bc_getWaveformMaxChannel(templateWaveforms);
 qMetric.maxChannels = maxChannels;
-uniqueTemplates = unique(spikeTemplates);
 
-
-<<<<<<< HEAD
-verbose = 1; % update user on progress
-reextract = 1; %Re extract raw waveforms
-% QQ extract raw waveforms based on 'good' timechunks defined later ? 
-
-[rawWaveformsFull, rawWaveformsPeakChan]= bc_extractRawWaveformsFast(param, ...
-    spikeTimes_samples, spikeTemplates, reextract , verbose); 
-% qMetric.maxChannels(uniqueTemplates) = rawWaveformsPeakChan;
-=======
 verbose = 1;
 reExtractRawWaveforms = 0;
 % QQ extract raw waveforms based on 'good' timechunks defined later ? or
@@ -118,7 +107,6 @@
 [rawWaveformsFull, rawWaveformsPeakChan] = bc_extractRawWaveformsFast(param, spikeTimes_samples, ...
     spikeTemplates, reExtractRawWaveforms, savePath, verbose);
 
->>>>>>> 1b8e2bd5
 % takes ~10' for an average dataset
 % previous, slower method: 
 % [qMetric.rawWaveforms, qMetric.rawMemMap] = bc_extractRawWaveforms(param.rawFolder, param.nChannels, param.nRawSpikesToExtract, ...
@@ -126,11 +114,8 @@
 
 %% loop through units and get quality metrics
 
-<<<<<<< HEAD
-=======
 uniqueTemplates = unique(spikeTemplates);
 
->>>>>>> 1b8e2bd5
 spikeTimes_seconds = spikeTimes_samples ./ param.ephys_sample_rate; %convert to seconds after using sample indices to extract raw waveforms
 if param.computeTimeChunks
     timeChunks = [min(spikeTimes_seconds):param.deltaTimeChunk:max(spikeTimes_seconds), max(spikeTimes_seconds)];
@@ -185,9 +170,6 @@
             qMetric.d2_mahal{iUnit}, qMetric.Xplot{iUnit}, qMetric.Yplot{iUnit}] = bc_getDistanceMetrics(pcFeatures, ...
             pcFeatureIdx, thisUnit, sum(spikeTemplates == thisUnit), spikeTemplates == thisUnit, spikeTemplates, param.nChannelsIsoDist, param.plotThis);
     end
-
-    %% Save some raw waveforms for the GUI
-    qMetric.rawWaveforms(iUnit).spkMapMean = squeeze(rawWaveformsFull(iUnit,:,:));
 end
 qMetric.maxChannels = qMetric.maxChannels(uniqueTemplates);
 bc_getQualityUnitType;
@@ -196,13 +178,8 @@
     fprintf('Saving quality metrics from %s to %s \n', param.rawFile, savePath)
     bc_saveQMetrics;
 else
-<<<<<<< HEAD
-    disp('Warning, not saved!')
-    keyboard
-=======
     fprintf('Finished extracting quality metrics from %s \n', param.rawFile)
     
->>>>>>> 1b8e2bd5
 end
 
 %bc_plotGlobalQualityMetric;
