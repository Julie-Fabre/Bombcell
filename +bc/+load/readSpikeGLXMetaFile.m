function [scalingFactor, channelMapImro, probeType] = readSpikeGLXMetaFile(metaFile, probeType)
% JF QQ NEEDS UPDATING - SEE JENNIFER COLONELL'S FUNCTIONS
% read spikeGLX meta file and calculate scaling factor value to convert raw data to
% microvolts
% ------
% Inputs
% ------
% metaFile: string, full path to meta file (should be a structure.oebin file)
% ------
% Outputs
% ------
% scaling factor: double, scaling factor value to convert raw data to
% microvolts
%

% read meta file
filetext = fileread(metaFile);

% try and get probe type from meta file (imDatPrb_type or imProbeOpt fields)
expr_scaling = 'imDatPrb_type=*';
[~, startIndex] = regexp(filetext, expr_scaling);
if isempty(startIndex) % try second option: there are two different saving conventions
    expr_scaling = 'imProbeOpt=*';
    [~, startIndex] = regexp(filetext, expr_scaling);
end
if isempty(startIndex) % if still no probe type information is found, use the param value
    if strcmp(probeType, 'NaN')
        error(['no probe type found in spikeGLX meta file and no param.probeType specified. ', ...
            'Edit the param.probeType value in bc_qualityParamValues.'])
    end
<<<<<<< HEAD
<<<<<<< HEAD
    
    % Get channel map information
    if isfield(meta, 'imroTbl')
        channelMapImro = meta.imroTbl;
    elseif isfield(meta, 'imRoTbl')  % Alternative spelling
        channelMapImro = meta.imRoTbl;
=======
end

% get bits_encoding
expr_imMax = 'imMaxInt=';
[~, startIndeximMax] = regexp(filetext, expr_imMax);
if isempty(startIndeximMax) % new convention in new spike glx argh
    if ismember(probeType, {'1', '3', '0', '1020', '1030', '1100', '1120', '1121', '1122', '1123', '1200', '1300', '1110'}) %NP1, NP1-like
        bits_encoding = 2^10; % 10-bit analog to digital
    elseif ismember(probeType, {'21', '2003', '2004', '24', '2013', '2014', '2020'}) % NP2, NP2-like
        bits_encoding = 2^14; % 14-bit analog to digital
>>>>>>> 29a169963c9923ca4a382d0e4dc6b32afb0cb208
    else
        channelMapImro = '';
        if strcmp(probeType, '0')
            channelMapImro = 'NPtype21_bank0_ref0';
        end
=======
else
    endIndex = find(filetext(startIndex:end) == newline, 1, 'first') + startIndex - 2;
    if isempty(endIndex)
        endIndex = length(filetext);
>>>>>>> b70aa24b
    end
    probeType = filetext(startIndex+1:endIndex-1);
end

% get channel map information
expr_chanMap = 'imRoFile=';
[~, startIndexChanMap] = regexp(filetext, expr_chanMap);
expr_afterChanMap = 'imSampRate';
[~, endIndexChanMap] = regexp(filetext, expr_afterChanMap);
if isempty(startIndexChanMap) % new convention in new spike glx argh
    expr_chanMap = 'imroFile=';
    [~, startIndexChanMap] = regexp(filetext, expr_chanMap);
    expr_afterChanMap = 'nDataDirs';
    [~, endIndexChanMap] = regexp(filetext, expr_afterChanMap);
end

channelMapImro = filetext(startIndexChanMap+1:endIndexChanMap-2-length(expr_afterChanMap));
if isempty(channelMapImro) % default was used
    if strcmp(probeType, '0')
        channelMapImro = 'NPtype21_bank0_ref0';
    end
end

% get bits_encoding
expr_imMax = 'imMaxInt=';
[~, startIndeximMax] = regexp(filetext, expr_imMax);
if isempty(startIndeximMax) % new convention in new spike glx argh
    if ismember(probeType, {'1', '3', '0', '1020', '1030', '1100', '1120', '1121', '1122', '1123', '1200', '1300', '1110'}) %NP1, NP1-like
        bits_encoding = 2^10; % 10-bit analog to digital
    elseif ismember(probeType, {'21', '2003', '2004', '24', '2013', '2014', '2020'}) % NP2, NP2-like
        bits_encoding = 2^14; % 14-bit analog to digital
    else
        error('unrecognized probe type. Check the imDatPrb_type value in your meta file and create a github issue / email us to add support for this probe type')
    end
else
    endIndex = find(filetext(startIndeximMax:end) == newline, 1, 'first') + startIndeximMax - 2;
    if isempty(endIndex)
        endIndex = length(filetext);
    end
    bits_encoding = str2num(filetext(startIndeximMax+1:endIndex-1));
end

% get
expr_vMax = 'imAiRangeMax =';
[~, startIndexvMax] = regexp(filetext, expr_vMax);
if isempty(startIndexvMax) % new convention in new spike glx argh
    if ismember(probeType, {'1', '3', '0', '1020', '1030', '1100', '1120', '1121', '1122', '1123', '1200', '1300', '1110'}) %NP1, NP2-like
        Vrange = 1.2e6; % from -0.6 to 0.6 V = 1.2 V = 1.2 e6 microvolts
    elseif ismember(probeType, {'21', '2003', '2004', '24', '2013', '2014', '2020'}) % NP2, NP2-like
        Vrange = 1e6; % from -0.5 to 0.5 V = 1 V = 1 e6 microvolts
    else
        error('unrecognized probe type. Check the imDatPrb_type value in your meta file and create a github issue / email us to add support for this probe type')
    end
else
    endIndex = find(filetext(startIndexvMax:end) == newline, 1, 'first') + startIndexvMax - 2;
    if isempty(endIndex)
        endIndex = length(filetext);
    end
    Vrange = 2 * str2num(filetext(startIndexvMax+1:endIndex-1)) * 1e6;
end

% gain - QQ read out from table, modify. this could be wrong in some cases.
%
if ismember(probeType, {'1', '3', '0', '1020', '1030', '1100', '1120', '1121', '1122', '1123', '1200', '1300', '1110'}) %NP1, NP2-like
    gain = 500; % 10-bit analog to digital
elseif ismember(probeType, {'21', '2003', '2004', '24', '2014', '2020'}) % NP2, NP2-like
    gain = 80; % 14-bit analog to digital
elseif ismember(probeType, {'2013'}
    gain = 100;
else
    error('unrecognized probe type. Check the imDatPrb_type value in your meta file and create a github issue / email us to add support for this probe type')
end

% calculate scaling factor
scalingFactor = Vrange / bits_encoding / gain;
end<|MERGE_RESOLUTION|>--- conflicted
+++ resolved
@@ -28,37 +28,10 @@
         error(['no probe type found in spikeGLX meta file and no param.probeType specified. ', ...
             'Edit the param.probeType value in bc_qualityParamValues.'])
     end
-<<<<<<< HEAD
-<<<<<<< HEAD
-    
-    % Get channel map information
-    if isfield(meta, 'imroTbl')
-        channelMapImro = meta.imroTbl;
-    elseif isfield(meta, 'imRoTbl')  % Alternative spelling
-        channelMapImro = meta.imRoTbl;
-=======
-end
-
-% get bits_encoding
-expr_imMax = 'imMaxInt=';
-[~, startIndeximMax] = regexp(filetext, expr_imMax);
-if isempty(startIndeximMax) % new convention in new spike glx argh
-    if ismember(probeType, {'1', '3', '0', '1020', '1030', '1100', '1120', '1121', '1122', '1123', '1200', '1300', '1110'}) %NP1, NP1-like
-        bits_encoding = 2^10; % 10-bit analog to digital
-    elseif ismember(probeType, {'21', '2003', '2004', '24', '2013', '2014', '2020'}) % NP2, NP2-like
-        bits_encoding = 2^14; % 14-bit analog to digital
->>>>>>> 29a169963c9923ca4a382d0e4dc6b32afb0cb208
-    else
-        channelMapImro = '';
-        if strcmp(probeType, '0')
-            channelMapImro = 'NPtype21_bank0_ref0';
-        end
-=======
 else
     endIndex = find(filetext(startIndex:end) == newline, 1, 'first') + startIndex - 2;
     if isempty(endIndex)
         endIndex = length(filetext);
->>>>>>> b70aa24b
     end
     probeType = filetext(startIndex+1:endIndex-1);
 end
@@ -79,6 +52,13 @@
 if isempty(channelMapImro) % default was used
     if strcmp(probeType, '0')
         channelMapImro = 'NPtype21_bank0_ref0';
+    end
+
+    % Get channel map information
+    if isfield(meta, 'imroTbl')
+        channelMapImro = meta.imroTbl;
+    elseif isfield(meta, 'imRoTbl')  % Alternative spelling
+        channelMapImro = meta.imRoTbl;
     end
 end
 
@@ -126,7 +106,7 @@
     gain = 500; % 10-bit analog to digital
 elseif ismember(probeType, {'21', '2003', '2004', '24', '2014', '2020'}) % NP2, NP2-like
     gain = 80; % 14-bit analog to digital
-elseif ismember(probeType, {'2013'}
+elseif ismember(probeType, {'2013'})
     gain = 100;
 else
     error('unrecognized probe type. Check the imDatPrb_type value in your meta file and create a github issue / email us to add support for this probe type')
